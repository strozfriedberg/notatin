--- conflicted
+++ resolved
@@ -69,12 +69,8 @@
                 map(tag("lh"), |_| CellType::CellHashLeaf),
                 map(tag("ri"), |_| CellType::CellIndexRoot),
                 map(tag("db"), |_| CellType::CellBigData),
-<<<<<<< HEAD
-            )).parse(b)
-=======
             ))
             .parse(b)
->>>>>>> 61b2d3dc
         }
 
         match cell_type(input) {
