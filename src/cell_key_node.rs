/*
 * Copyright 2023 Aon Cyber Solutions
 *
 * Licensed under the Apache License, Version 2.0 (the "License");
 * you may not use this file except in compliance with the License.
 * You may obtain a copy of the License at
 *
 *     http://www.apache.org/licenses/LICENSE-2.0
 *
 * Unless required by applicable law or agreed to in writing, software
 * distributed under the License is distributed on an "AS IS" BASIS,
 * WITHOUT WARRANTIES OR CONDITIONS OF ANY KIND, either express or implied.
 * See the License for the specific language governing permissions and
 * limitations under the License.
 */
use nom::Parser as NomParser;
use crate::cell::{Cell, CellState};
use crate::cell_key_security;
use crate::cell_key_value::CellKeyValue;
use crate::err::Error;
use crate::field_offset_len::{FieldFull, FieldLight};
use crate::field_serializers;
use crate::file_info::FileInfo;
use crate::filter::{Filter, FilterBuilder, FilterFlags};
use crate::impl_enum;
use crate::impl_flags_from_bits;
use crate::impl_serialize_for_bitflags;
use crate::init_value_enum;
use crate::log::{LogCode, Logs};
use crate::make_field_struct;
use crate::make_file_offset_structs;
use crate::parser::Parser;
use crate::read_value_offset_length;
use crate::state::State;
use crate::sub_key_list_lf::SubKeyListLf;
use crate::sub_key_list_lh::SubKeyListLh;
use crate::sub_key_list_li::SubKeyListLi;
use crate::sub_key_list_ri::SubKeyListRi;
use crate::util;
use bitflags::bitflags;
use blake3::Hash;
use chrono::{DateTime, Utc};
use nom::{
    branch::alt,
    bytes::complete::{tag, take},
    multi::count,
    number::complete::{le_i32, le_u16, le_u32, le_u64},
    IResult, Parser as NParser,
};
use serde::Serialize;
use winstructs::security::SecurityDescriptor;

make_file_offset_structs!(
    CellKeyNodeDetail {
        size: i32,
        signature: String,
        key_node_flag_bits: u16; serde(serialize_with = "field_serializers::field_key_node_flag_bits_interpreted"),
        last_key_written_date_and_time: u64; serde(serialize_with = "field_serializers::field_last_key_written_date_and_time_interpreted"),
        access_flag_bits: u32; serde(serialize_with = "field_serializers::field_acccess_flag_bits_interpreted"),
        parent_key_offset_relative: i32,
        number_of_sub_keys: u32,
        number_of_volatile_sub_keys: u32,
        sub_keys_list_offset_relative: u32,
        volatile_sub_keys_list_offset_relative: i32,
        number_of_key_values: u32,
        key_values_list_offset_relative: i32,
        security_key_offset_relative: u32,
        class_name_offset_relative: i32,
        largest_sub_key_name_size: u32,
        largest_sub_key_class_name_size: u32,
        largest_value_name_size: u32,
        largest_value_data_size: u32,
        work_var: u32,
        key_name_size: u16,
        class_name_size: u16,
        slack: Vec<u8>,
    }
);

#[derive(Clone, Copy, Debug, Eq, PartialEq, Serialize)]
pub(crate) enum FilterMatchState {
    None,
    Descendent,
    Exact,
}

#[derive(Clone, Copy, Debug, Default, Eq, PartialEq)]
pub(crate) struct CellKeyNodeIteration {
    pub(crate) to_return: u32,
    pub(crate) track_returned: u32,
    pub(crate) filter_state: Option<FilterMatchState>,
    pub(crate) sub_keys_iter_index: usize,
}

#[derive(Clone, Debug, Default, Eq, PartialEq, Serialize)]
pub struct CellKeyNode {
    pub file_offset_absolute: usize,
    pub detail: CellKeyNodeDetailEnum,
    pub key_name: String,
    pub path: String,
    pub cell_state: CellState,
    pub sequence_num: Option<u32>,
    pub updated_by_sequence_num: Option<u32>,
    pub(crate) sub_values: Vec<CellKeyValue>, // sub_values includes deleted values, if present
    pub logs: Logs,

    #[serde(skip)]
    pub cell_sub_key_offsets_absolute: Vec<u32>,

    #[serde(skip)]
    pub hash: Option<Hash>,
    #[serde(skip)]
    pub versions: Vec<Self>,
    #[serde(skip)]
    pub deleted_keys: Vec<Self>,
    #[serde(skip)]
    pub(crate) iteration_state: CellKeyNodeIteration,
}

pub(crate) struct CellKeyNodeReadOptions<'a> {
    pub offset: usize,
    pub cur_path: &'a str,
    pub filter: Option<&'a Filter>,
    pub self_is_filter_match_or_descendent: bool,
    pub sequence_num: Option<u32>,
    pub get_deleted_and_modified: bool,
}

impl CellKeyNode {
    const MIN_CELL_KEY_SIZE: usize = 72;
    const SIGNATURE: &'static str = "nk";

    pub fn read_sub_keys(&mut self, parser: &mut Parser) -> Vec<Self> {
        let (sub_keys, _) = self.read_sub_keys_internal(
            &parser.file_info,
            &mut parser.state,
            &Filter::new(),
            None,
            true,
        );
        sub_keys
    }

    pub fn get_sub_key_by_path(&mut self, parser: &mut Parser, sub_path: &str) -> Option<Self> {
        if sub_path.is_empty() {
            Some(self.clone())
        } else {
            let filter = FilterBuilder::new()
                .add_key_path(&format!("{}\\{}", self.path, sub_path))
                .key_path_has_root(true)
                .build()
                .unwrap_or_default();
            self.get_sub_key_internal(&parser.file_info, &mut parser.state, &filter, None)
        }
    }

    pub fn get_sub_key_by_index(&mut self, parser: &mut Parser, index: usize) -> Option<Self> {
        if self.detail.number_of_sub_keys() > 0 {
            match Self::parse_sub_key_list(
                &parser.file_info,
                &mut parser.state,
                self.detail.sub_keys_list_offset_relative(),
            ) {
                Ok(cell_sub_key_offsets_absolute) => {
                    if let Some(offset) = cell_sub_key_offsets_absolute.get(index) {
                        let ret = Self::read(
                            &parser.file_info,
                            &mut parser.state,
                            CellKeyNodeReadOptions {
                                offset: *offset as usize,
                                cur_path: &self.path,
                                filter: None,
                                self_is_filter_match_or_descendent: self
                                    .is_filter_match_or_descendent(),
                                sequence_num: None,
                                get_deleted_and_modified: true,
                            },
                        );
                        match ret {
                            Err(_) => self.logs.add(
                                LogCode::WarningParse,
                                &format!(
                                    "{}: Unable to parse sub_key at offset {}",
                                    self.path, offset
                                ),
                            ),
                            Ok(sub_key) => {
                                if let Some(sub_key) = sub_key {
                                    return Some(sub_key);
                                };
                            }
                        }
                    }
                }
                Err(_) => self.logs.add(
                    LogCode::WarningParse,
                    &format!(
                        "{}: Unable to parse sub_key_list at offset {}",
                        self.path,
                        (self.detail.sub_keys_list_offset_relative() as usize
                            + parser.file_info.hbin_offset_absolute)
                    ),
                ),
            }
        }
        None
    }

    pub fn init_sub_key_iter(&mut self) {
        self.iteration_state.sub_keys_iter_index = 0
    }

    pub fn next_sub_key(&mut self, parser: &mut Parser) -> Option<CellKeyNode> {
        match self.get_sub_key_by_index(parser, self.iteration_state.sub_keys_iter_index) {
            Some(sub_key) => {
                self.iteration_state.sub_keys_iter_index += 1;
                Some(sub_key)
            }
            _ => None,
        }
    }

    pub fn get_value(&self, find_value_name: &str) -> Option<CellKeyValue> {
        let find_value_name = find_value_name.to_ascii_lowercase();
        let val = self
            .sub_values
            .iter()
            .find(|v| v.detail.value_name().to_ascii_lowercase() == find_value_name);
        val.cloned()
    }

    pub fn value_iter(&self) -> CellKeyNodeValueIterator<'_> {
        CellKeyNodeValueIterator {
            inner: self,
            sub_values_iter_index: 0,
        }
    }

    pub fn next_value(&self, mut sub_values_iter_index: usize) -> Option<(CellKeyValue, usize)> {
        match self.sub_values.get(sub_values_iter_index) {
            Some(value) => {
                sub_values_iter_index += 1;
                Some((value.clone(), sub_values_iter_index))
            }
            _ => None,
        }
    }

    /// Returns a vector of Security Descriptors for the key
    pub fn get_security_descriptors(
        &mut self,
        parser: &mut Parser,
    ) -> Result<Vec<SecurityDescriptor>, Error> {
        let file_info = parser.get_file_info();
        cell_key_security::read_cell_key_security(
            &file_info.buffer[..],
            self.detail.security_key_offset_relative(),
            file_info.hbin_offset_absolute,
        )
    }

    /// Returns path without root key
    pub fn get_pretty_path(&self) -> &str {
        &self.path[util::get_root_path_offset(&self.path)..]
    }

    pub fn key_node_flags(&self, logs: &mut Logs) -> KeyNodeFlags {
        KeyNodeFlags::from_bits_checked(self.detail.key_node_flag_bits(), logs)
    }

    pub fn access_flags(&self, logs: &mut Logs) -> AccessFlags {
        AccessFlags::from_bits_checked(self.detail.access_flag_bits(), logs)
    }

    /// Returns the byte length of the cell (regardless of if it's allocated or free)
    pub fn last_key_written_date_and_time(&self) -> DateTime<Utc> {
        util::get_date_time_from_filetime(self.detail.last_key_written_date_and_time())
    }

    pub(crate) fn is_free(&self) -> bool {
        self.detail.size() > 0
    }

    pub(crate) fn slack_offset_absolute(&self) -> usize {
        self.file_offset_absolute + self.get_cell_size() - self.detail.slack().len()
    }

    pub(crate) fn get_cell_size(&self) -> usize {
        self.detail.size().unsigned_abs() as usize
    }

    pub(crate) fn is_filter_match_or_descendent(&self) -> bool {
        matches!(
            self.iteration_state.filter_state,
            Some(FilterMatchState::Exact) | Some(FilterMatchState::Descendent)
        )
    }

    /// Reads a key node from a slice.
    /// Returns a CellKeyNode
    pub(crate) fn read_from_slice(
        file_info: &FileInfo,
        state: &mut State,
        slice: &[u8],
        options: CellKeyNodeReadOptions,
    ) -> Result<Option<Self>, Error> {
        let (_, mut cell_key_node) = Self::from_bytes(
            state,
            slice,
            options.offset,
            options.cur_path,
            options.sequence_num,
        )?;

        let filter_flags = match options.filter {
            Some(filter) => filter.check_cell(state, &cell_key_node),
            _ => FilterFlags::FILTER_ITERATE_KEYS,
        };
        if filter_flags.contains(FilterFlags::FILTER_NO_MATCH) {
            return Ok(None);
        }

        if cell_key_node.detail.number_of_key_values() > 0
            && Self::should_read_values(
                options.filter,
                filter_flags,
                options.self_is_filter_match_or_descendent,
            )
            && cell_key_node
                .read_values(file_info, state, options.sequence_num)
                .is_err()
        {
            cell_key_node.logs.add(
                LogCode::WarningParse,
                &format!(
                    "Unable to parse values for cell key node {} (offset: {})",
                    cell_key_node.path, cell_key_node.file_offset_absolute
                ),
            )
        }

        if filter_flags.contains(FilterFlags::FILTER_KEY_MATCH) {
            cell_key_node.iteration_state.filter_state = Some(FilterMatchState::Exact);
        }

        if options.get_deleted_and_modified {
            cell_key_node.update_modified_lists(state);
        }

        Ok(Some(cell_key_node))
    }

    /// Reads a key node from file_info.
    /// Returns a CellKeyNode
    pub(crate) fn read(
        file_info: &FileInfo,
        state: &mut State,
        options: CellKeyNodeReadOptions,
    ) -> Result<Option<Self>, Error> {
        Self::read_from_slice(
            file_info,
            state,
            file_info
                .buffer
                .get(options.offset..)
                .ok_or_else(|| Error::buffer("cell_key_node::read"))?,
            options,
        )
    }

    pub(crate) fn read_sub_keys_internal(
        &mut self,
        file_info: &FileInfo,
        state: &mut State,
        filter: &Filter,
        sequence_num: Option<u32>,
        get_deleted_and_modified: bool,
    ) -> (Vec<Self>, bool) {
        if self.cell_state == CellState::Allocated {
            // Sanity check to prevent OOM with recovered data
            if self.detail.number_of_sub_keys() > 1024 * 1024 {
                self.logs.add(
                    LogCode::WarningParse,
                    &format!(
                        "read_values error: too many subkeys: {}",
                        self.detail.number_of_sub_keys()
                    ),
                );
                return (vec![], false);
            }

            let mut children = Vec::with_capacity(self.detail.number_of_sub_keys() as usize);
            let mut found_key = false;
            if self.detail.number_of_sub_keys() > 0 {
                match Self::parse_sub_key_list(
                    file_info,
                    state,
                    self.detail.sub_keys_list_offset_relative(),
                ) {
                    Ok(cell_sub_key_offsets_absolute) => {
                        let self_is_filter_match_or_descendent =
                            self.is_filter_match_or_descendent();
                        let sub_filter =
                            if self_is_filter_match_or_descendent && filter.return_sub_keys() {
                                None
                            } else {
                                Some(filter)
                            };
                        for val in cell_sub_key_offsets_absolute.iter() {
                            let ret = Self::read(
                                file_info,
                                state,
                                CellKeyNodeReadOptions {
                                    offset: *val as usize,
                                    cur_path: &self.path,
                                    filter: sub_filter,
                                    self_is_filter_match_or_descendent,
                                    sequence_num,
                                    get_deleted_and_modified,
                                },
                            );
                            match ret {
                                Err(_) => self.logs.add(
                                    LogCode::WarningParse,
                                    &format!(
                                        "{}: Unable to parse sub_key at offset {}",
                                        self.path, val
                                    ),
                                ),
                                Ok(kn) => {
                                    if let Some(mut kn) = kn {
                                        if kn.iteration_state.filter_state.is_none() {
                                            if self_is_filter_match_or_descendent {
                                                kn.iteration_state.filter_state =
                                                    Some(FilterMatchState::Descendent);
                                            } else if filter.is_valid() {
                                                kn.iteration_state.filter_state =
                                                    Some(FilterMatchState::None);
                                            }
                                        } else if kn.iteration_state.filter_state
                                            == Some(FilterMatchState::Exact)
                                        {
                                            found_key = true
                                        }
                                        children.push(kn);
                                    };
                                }
                            }
                        }
                        self.cell_sub_key_offsets_absolute = cell_sub_key_offsets_absolute;
                    }
                    Err(_) => self.logs.add(
                        LogCode::WarningParse,
                        &format!(
                            "{}: Unable to parse sub_key_list at offset {}",
                            self.path,
                            (self.detail.sub_keys_list_offset_relative() as usize
                                + file_info.hbin_offset_absolute)
                        ),
                    ),
                }
            }
            (children, found_key)
        } else {
            (vec![], false)
        }
    }

    pub(crate) fn parse_key_values(
        file_info: &FileInfo,
        key_values_count: u32,
        list_offset_relative: i32,
    ) -> IResult<&[u8], Vec<u32>> {
        let slice = file_info
            .buffer
            .get(list_offset_relative as usize + file_info.hbin_offset_absolute..)
            .ok_or(nom::Err::Error(nom::error::Error {
                input: &file_info.buffer[..],
                code: nom::error::ErrorKind::Eof,
            }))?;
        let (slice, _size) = le_u32(slice)?;
        let (_, list) = count(le_u32, key_values_count as usize).parse(slice)?;
        Ok((slice, list))
    }

    /// Returns a vector of the absolute sub key offsets

    pub(crate) fn parse_sub_key_list(
        file_info: &FileInfo,
        state: &mut State,
        list_offset_relative: u32,
    ) -> Result<Vec<u32>, Error> {
        let file_offset_absolute = list_offset_relative as usize + file_info.hbin_offset_absolute;
        let slice = file_info
            .buffer
            .get(file_offset_absolute..)
            .ok_or_else(|| Error::buffer("parse_sub_key_list"))?;

        // We either have an lf/lh/li list here (offsets to subkey lists), or an ri list (offsets to offsets...)
        // Look for the ri list first and follow the pointers
        match SubKeyListRi::from_bytes(slice) {
            Ok((_, sub_key_list_ri)) => sub_key_list_ri.parse_offsets(file_info, state),
            Err(_) => {
                let (_, cell_sub_key_list) = alt((
                    SubKeyListLf::from_bytes(),
                    SubKeyListLh::from_bytes(),
                    SubKeyListLi::from_bytes(),
                ))
<<<<<<< HEAD
                    .parse(slice)?; // nom 7+ requires `.parse()`

=======
                .parse(slice)?;
>>>>>>> 61b2d3dc
                Ok(cell_sub_key_list.get_offset_list(file_info.hbin_offset_absolute as u32))
            }
        }
    }

    pub(crate) fn lowercase(&self) -> String {
        self.path.to_ascii_lowercase()
    }

    pub(crate) fn is_key_root(&self) -> bool {
        let mut logs = Logs::default();
        self.key_node_flags(&mut logs)
            .contains(KeyNodeFlags::KEY_HIVE_ENTRY)
    }

    fn from_bytes<'a>(
        state: &mut State,
        input: &'a [u8],
        file_offset_absolute: usize,
        cur_path: &str,
        sequence_num: Option<u32>,
    ) -> IResult<&'a [u8], Self> {
        let get_full_field_info = state.get_full_field_info;
        let start_pos_ptr = input.as_ptr() as usize;

        init_value_enum! { CellKeyNodeDetail, detail_enum, get_full_field_info };

        read_value_offset_length! { input, start_pos_ptr, get_full_field_info, detail_enum, size, i32, le_i32 };
        if !Self::check_size(size, input.len() + std::mem::size_of::<i32>()) {
            Err(nom::Err::Error(nom::error::Error {
                input,
                code: nom::error::ErrorKind::Eof,
            }))
        } else {
            let signature_offset = input.as_ptr() as usize - start_pos_ptr;
            let (input, _signature) = tag(Self::SIGNATURE)(input)?;
            detail_enum.set_signature_full(
                &Self::SIGNATURE.to_owned(),
                signature_offset,
                Self::SIGNATURE.len() as u32,
            );

            read_value_offset_length! { input, start_pos_ptr, get_full_field_info, detail_enum, key_node_flag_bits, u16, le_u16 }
            read_value_offset_length! { input, start_pos_ptr, get_full_field_info, detail_enum, last_key_written_date_and_time, u64, le_u64 }
            read_value_offset_length! { input, start_pos_ptr, get_full_field_info, detail_enum, access_flag_bits, u32, le_u32 }
            read_value_offset_length! { input, start_pos_ptr, get_full_field_info, detail_enum, parent_key_offset_relative, i32, le_i32 }
            read_value_offset_length! { input, start_pos_ptr, get_full_field_info, detail_enum, number_of_sub_keys, u32, le_u32 }
            read_value_offset_length! { input, start_pos_ptr, get_full_field_info, detail_enum, number_of_volatile_sub_keys, u32, le_u32 }
            read_value_offset_length! { input, start_pos_ptr, get_full_field_info, detail_enum, sub_keys_list_offset_relative, u32, le_u32 }
            read_value_offset_length! { input, start_pos_ptr, get_full_field_info, detail_enum, volatile_sub_keys_list_offset_relative, i32, le_i32 }
            read_value_offset_length! { input, start_pos_ptr, get_full_field_info, detail_enum, number_of_key_values, u32, le_u32 }
            read_value_offset_length! { input, start_pos_ptr, get_full_field_info, detail_enum, key_values_list_offset_relative, i32, le_i32 }
            read_value_offset_length! { input, start_pos_ptr, get_full_field_info, detail_enum, security_key_offset_relative, u32, le_u32 }
            read_value_offset_length! { input, start_pos_ptr, get_full_field_info, detail_enum, class_name_offset_relative, i32, le_i32 }
            read_value_offset_length! { input, start_pos_ptr, get_full_field_info, detail_enum, largest_sub_key_name_size, u32, le_u32 }
            read_value_offset_length! { input, start_pos_ptr, get_full_field_info, detail_enum, largest_sub_key_class_name_size, u32, le_u32 }
            read_value_offset_length! { input, start_pos_ptr, get_full_field_info, detail_enum, largest_value_name_size, u32, le_u32 }
            read_value_offset_length! { input, start_pos_ptr, get_full_field_info, detail_enum, largest_value_data_size, u32, le_u32 }
            read_value_offset_length! { input, start_pos_ptr, get_full_field_info, detail_enum, work_var, u32, le_u32 }
            read_value_offset_length! { input, start_pos_ptr, get_full_field_info, detail_enum, key_name_size, u16, le_u16 }
            read_value_offset_length! { input, start_pos_ptr, get_full_field_info, detail_enum, class_name_size, u16, le_u16 }

            let mut logs = Logs::default();

            let (input, key_name_bytes) = take(key_name_size)(input)?;
            let key_node_flags = KeyNodeFlags::from_bits_checked(key_node_flag_bits, &mut logs);
            //let access_flags = AccessFlags::from_bits_checked(access_flag_bits, &mut logs);

            let key_name = util::string_from_bytes(
                key_node_flags.contains(KeyNodeFlags::KEY_COMP_NAME),
                key_name_bytes,
                key_name_size,
                &mut logs,
                "key_name_bytes",
            );

            let mut path = cur_path.to_owned();
            path.push('\\');
            path += &key_name;

            let slack_offset = input.as_ptr() as usize - start_pos_ptr;
            let size_abs = size.unsigned_abs();
            let (input, slack_bytes) = util::parser_eat_remaining(input, size_abs, slack_offset)?;
            detail_enum.set_slack_full(
                &slack_bytes.to_vec(),
                slack_offset,
                slack_bytes.len() as u32,
            );

            let cell_key_node = Self {
                detail: detail_enum,
                file_offset_absolute,
                //key_node_flags,
                //access_flags,
                key_name,
                path,
                cell_state: CellState::Allocated,
                sub_values: Vec::new(),
                logs,
                cell_sub_key_offsets_absolute: Vec::new(),
                iteration_state: CellKeyNodeIteration::default(),
                versions: Vec::new(),
                deleted_keys: Vec::new(),
                hash: Some(Self::hash(
                    state,
                    key_node_flag_bits,
                    last_key_written_date_and_time,
                    access_flag_bits,
                )),
                sequence_num,
                updated_by_sequence_num: None,
            };

            Ok((input, cell_key_node))
        }
    }

    fn get_sub_key_internal(
        &mut self,
        file_info: &FileInfo,
        state: &mut State,
        filter: &Filter,
        sequence_num: Option<u32>,
    ) -> Option<Self> {
        let (children, found_key) =
            self.read_sub_keys_internal(file_info, state, filter, sequence_num, false);
        if found_key {
            match children.first() {
                Some(child) => return Some(child.clone()),
                None => return None,
            }
        }
        for mut child in children {
            if let Some(key) = child.get_sub_key_internal(file_info, state, filter, sequence_num) {
                return Some(key);
            }
        }
        None
    }

    fn read_values(
        &mut self,
        file_info: &FileInfo,
        state: &mut State,
        sequence_num: Option<u32>,
    ) -> Result<(), Error> {
        if self.detail.key_values_list_offset_relative() > 0
            && (self.detail.key_values_list_offset_relative() as usize) < file_info.buffer.len()
        {
            // Sanity check to prevent OOM with recovered data
            if self.detail.number_of_key_values() > 1024 * 1024 {
                self.logs.add(
                    LogCode::WarningParse,
                    &format!(
                        "read_values error: too many values: {}",
                        (self.detail.number_of_key_values()),
                    ),
                );
                return Ok(());
            }

            self.sub_values = Vec::with_capacity(self.detail.number_of_key_values() as usize);
            let (_, key_values) = Self::parse_key_values(
                file_info,
                self.detail.number_of_key_values(),
                self.detail.key_values_list_offset_relative(),
            )?;
            for val in key_values.iter() {
                let input = file_info
                    .buffer
                    .get(*val as usize + file_info.hbin_offset_absolute);
                if input.is_none() {
                    self.logs.add(
                        LogCode::WarningParse,
                        &format!(
                            "read_values error: offset {} out of range",
                            (*val as usize + file_info.hbin_offset_absolute)
                        ),
                    );
                    return Ok(());
                }
                let offset = *val as usize + file_info.hbin_offset_absolute;
                let (_, mut cell_key_value) = CellKeyValue::from_bytes(
                    file_info
                        .buffer
                        .get(offset..)
                        .ok_or_else(|| Error::buffer("read_values"))?,
                    offset,
                    sequence_num,
                    state.get_full_field_info,
                )?;

                cell_key_value.read_value_bytes(file_info, state);
                self.sub_values.push(cell_key_value);
            }
        }
        Ok(())
    }

    fn hash(
        state: &mut State,
        flags_raw: u16,
        last_key_written_raw: u64,
        access_bits_raw: u32,
    ) -> Hash {
        state.hasher.reset();
        state.hasher.update(&flags_raw.to_le_bytes());
        state.hasher.update(&last_key_written_raw.to_le_bytes());
        state.hasher.update(&access_bits_raw.to_le_bytes());
        state.hasher.finalize()
    }

    fn update_modified_lists(&mut self, state: &State) {
        let path = if self.is_key_root() { "" } else { &self.path };
        if !self.cell_state.is_deleted_primary_file() {
            if let Some(deleted_keys) = state.deleted_keys.get(path) {
                self.deleted_keys = deleted_keys.to_vec();
                for dk in self.deleted_keys.iter_mut() {
                    if dk.file_offset_absolute != self.file_offset_absolute {
                        // prevent infinite loop
                        dk.update_modified_lists(state);
                    }
                }
            }
            if let Some(modified_keys) = state.modified_keys.get(path) {
                self.versions = modified_keys.to_vec();
                self.versions
                    .sort_by(|a, b| b.sequence_num.cmp(&a.sequence_num));
            }

            for val in &mut self.sub_values {
                if let Some(modified_values) =
                    state.modified_values.get(path, &val.detail.value_name())
                {
                    val.versions = modified_values.to_vec();
                    val.versions
                        .sort_by(|a, b| b.sequence_num.cmp(&a.sequence_num));
                }
            }

            if let Some(deleted_values) = state.deleted_values.get(path) {
                let mut deleted_values = deleted_values.to_vec();
                deleted_values.sort_by(|a, b| a.detail.value_name().cmp(&b.detail.value_name()));
                self.sub_values.extend(deleted_values.to_vec());
            }
        }
    }

    fn should_read_values(
        filter: Option<&Filter>,
        filter_flags: FilterFlags,
        self_is_filter_match_or_descendent: bool,
    ) -> bool {
        self_is_filter_match_or_descendent
            || filter.is_none()
            || !filter.unwrap().is_valid()
            || filter_flags.contains(FilterFlags::FILTER_KEY_MATCH)
    }

    fn check_size(size: i32, input_len: usize) -> bool {
        let size_abs = size.unsigned_abs() as usize;
        Self::MIN_CELL_KEY_SIZE <= size_abs && size_abs <= input_len
    }
}

impl Cell for CellKeyNode {
    fn get_file_offset_absolute(&self) -> usize {
        self.file_offset_absolute
    }

    fn get_hash(&self) -> Option<blake3::Hash> {
        self.hash
    }

    fn get_logs(&self) -> &Logs {
        &self.logs
    }

    /// Returns true for an item that is deleted, modified, or is an allocated item that contains a modified version
    fn has_or_is_recovered(&self) -> bool {
        self.cell_state.is_deleted()
            || self.cell_state == CellState::ModifiedTransactionLog
            || !self.versions.is_empty()
    }
}

pub struct CellKeyNodeValueIterator<'a> {
    inner: &'a CellKeyNode,
    sub_values_iter_index: usize,
}

impl Iterator for CellKeyNodeValueIterator<'_> {
    type Item = CellKeyValue;

    // Why isn't this just implemented entirely here, rather than in 'CellKeyValue::next_value(...)'?
    // Because pyo3 doesn't allow exposure of objects with lifetimes, so we need to be able to call CellKeyValue::next_value directly in pynotatin
    fn next(&mut self) -> Option<Self::Item> {
        match self.inner.next_value(self.sub_values_iter_index) {
            Some((val, sub_values_iter_index)) => {
                self.sub_values_iter_index = sub_values_iter_index;
                Some(val)
            }
            _ => None,
        }
    }
}

bitflags! {
    #[allow(non_camel_case_types)]
    #[derive(Debug, Default, PartialEq)]
    pub struct AccessFlags: u32 {
        /// This key was accessed before a Windows registry was initialized with the NtInitializeRegistry() routine during the boot
        const ACCESSED_BEFORE_INIT = 0x00000001;
        /// This key was accessed after a Windows registry was initialized with the NtInitializeRegistry() routine during the boot
        const ACCESSED_AFTER_INIT  = 0x00000002;
    }
}
impl_serialize_for_bitflags! { AccessFlags }
impl_flags_from_bits! { AccessFlags, u32 }

bitflags! {
    #[allow(non_camel_case_types)]
    #[derive(Debug, Default, PartialEq)]
    pub struct KeyNodeFlags: u16 {
        /// Is volatile (not used, a key node on a disk isn't expected to have this flag set)
        const KEY_VOLATILE       = 0x0001;
        /// Is the mount point of another hive (a key node on a disk isn't expected to have this flag set)
        const KEY_HIVE_EXIT      = 0x0002;
        /// Is the root key for this hive
        const KEY_HIVE_ENTRY     = 0x0004;
        /// This key can't be deleted
        const KEY_NO_DELETE      = 0x0008;
        /// This key is a symlink (a target key is specified as a UTF-16LE string (REG_LINK) in a value named "SymbolicLinkValue", example: \REGISTRY\MACHINE\SOFTWARE\Classes\Wow6432Node)
        const KEY_SYM_LINK       = 0x0010;
        /// Key name is an ASCII string, possibly an extended ASCII string (otherwise it is a UTF-16LE string)
        const KEY_COMP_NAME      = 0x0020;
        /// Is a predefined handle (a handle is stored in the Number of key values field)
        const KEY_PREDEF_HANDLE  = 0x0040;
        /// This key was virtualized at least once
        const KEY_VIRTUAL_SOURCE = 0x0080;
        /// Is virtual
        const KEY_VIRTUAL_TARGET = 0x0100;
        /// Is a part of a virtual store path
        const KEY_VIRTUAL_STORE  = 0x0200;
        const KEY_UNKNOWN1       = 0x1000;
        const KEY_UNKNOWN2       = 0x4000;
    }
}
impl_serialize_for_bitflags! { KeyNodeFlags }
impl_flags_from_bits! { KeyNodeFlags, u16 }

#[cfg(test)]
mod tests {
    use super::*;
    use crate::cell_key_value::{
        CellKeyValueDataTypes, CellKeyValueDetailEnum, CellKeyValueDetailFull,
        CellKeyValueDetailLight, CellKeyValueFlags,
    };
    use crate::filter::FilterBuilder;
    use crate::parser::{ParserIterator, ParserIteratorContext};
    use crate::parser_builder::ParserBuilder;
    use nom::error::ErrorKind;

    #[test]
    fn test_get_sub_key_by_path() -> Result<(), Error> {
        let filter = FilterBuilder::new().add_key_path("Control Panel").build()?;
        let mut parser = ParserBuilder::from_path("test_data/NTUSER.DAT").build()?;
        let mut iter_context =
            ParserIteratorContext::from_parser(&parser, true, Some((filter, true)));
        let mut key = parser.next_key_postorder(&mut iter_context).unwrap();

        let sub_key = key
            .get_sub_key_by_path(&mut parser, "Accessibility")
            .unwrap();
        assert_eq!(
            r"\CsiTool-CreateHive-{00000000-0000-0000-0000-000000000000}\Control Panel\Accessibility",
            sub_key.path
        );

        let sub_key = key
            .get_sub_key_by_path(&mut parser, "Accessibility\\AudioDescription")
            .unwrap();
        assert_eq!(
            r"\CsiTool-CreateHive-{00000000-0000-0000-0000-000000000000}\Control Panel\Accessibility\AudioDescription",
            sub_key.path
        );

        let invalid_sub_key = key.get_sub_key_by_path(&mut parser, "Accessibility\\Nope");
        assert_eq!(None, invalid_sub_key);

        let mut parser = ParserBuilder::from_path("test_data/NTUSER.DAT").build()?;
        let mut key = parser.get_root_key().unwrap().unwrap();
        let sub_key = key.get_sub_key_by_path(&mut parser, "").unwrap();
        assert_eq!(
            r"\CsiTool-CreateHive-{00000000-0000-0000-0000-000000000000}",
            sub_key.path
        );
        Ok(())
    }

    #[test]
    fn test_get_sub_key_by_index() -> Result<(), Error> {
        let filter = FilterBuilder::new()
            .add_key_path("Control Panel\\Accessibility")
            .build()?;
        let mut parser = ParserBuilder::from_path("test_data/NTUSER.DAT").build()?;
        let mut iter_context =
            ParserIteratorContext::from_parser(&parser, true, Some((filter, true)));
        let mut key = parser.next_key_postorder(&mut iter_context).unwrap();
        let sub_key = key.get_sub_key_by_index(&mut parser, 0).unwrap();
        assert_eq!(
            r"\CsiTool-CreateHive-{00000000-0000-0000-0000-000000000000}\Control Panel\Accessibility\AudioDescription",
            sub_key.path
        );
        let sub_key = key.get_sub_key_by_index(&mut parser, 11).unwrap();
        assert_eq!(
            r"\CsiTool-CreateHive-{00000000-0000-0000-0000-000000000000}\Control Panel\Accessibility\TimeOut",
            sub_key.path
        );

        let invalid_sub_key = key.get_sub_key_by_index(&mut parser, 20);
        assert_eq!(None, invalid_sub_key);
        Ok(())
    }

    #[test]
    fn test_next_sub_key() -> Result<(), Error> {
        let filter = FilterBuilder::new()
            .add_key_path("Control Panel\\Accessibility")
            .build()?;
        let mut parser = ParserBuilder::from_path("test_data/NTUSER.DAT").build()?;
        let mut iter_context =
            ParserIteratorContext::from_parser(&parser, true, Some((filter, true)));
        let mut key = parser.next_key_postorder(&mut iter_context).unwrap();
        let sub_key = key.next_sub_key(&mut parser).unwrap();
        assert_eq!(
            r"\CsiTool-CreateHive-{00000000-0000-0000-0000-000000000000}\Control Panel\Accessibility\AudioDescription",
            sub_key.path
        );
        let sub_key = key.next_sub_key(&mut parser).unwrap();
        assert_eq!(
            r"\CsiTool-CreateHive-{00000000-0000-0000-0000-000000000000}\Control Panel\Accessibility\Blind Access",
            sub_key.path
        );
        Ok(())
    }

    #[test]
    fn test_get_value() -> Result<(), Error> {
        let filter = FilterBuilder::new()
            .add_key_path("Control Panel\\Accessibility\\Keyboard Response")
            .build()?;
        let mut parser = ParserBuilder::from_path("test_data/NTUSER.DAT").build()?;
        let hash_array: [u8; blake3::OUT_LEN] = [
            0x37, 0x5c, 0xce, 0x20, 0x66, 0xc3, 0x70, 0x09, 0x20, 0xc6, 0xe0, 0xe2, 0x4a, 0xe3,
            0x88, 0xaf, 0xa3, 0x15, 0x8d, 0x04, 0xb9, 0x1d, 0x86, 0xa9, 0xc6, 0xd7, 0xb9, 0xe0,
            0xb5, 0xa3, 0xb2, 0xef,
        ];
        let key = ParserIterator::new(&parser)
            .with_filter(filter.clone())
            .iter()
            .next()
            .unwrap();
        let val = key.get_value("delayBeforeAcceptance");
        let expected = CellKeyValue {
            file_offset_absolute: 117656,
            detail: CellKeyValueDetailEnum::Light(Box::new(CellKeyValueDetailLight {
                size: FieldLight { value: -48 },
                signature: FieldLight {
                    value: "vk".to_string(),
                },
                value_name_size: FieldLight { value: 21 },
                data_size_raw: FieldLight { value: 10 },
                data_offset_relative: FieldLight { value: 113608 },
                data_type_raw: FieldLight { value: 1 },
                flags_raw: FieldLight { value: 1 },
                padding: FieldLight { value: 0 },
                value_name: FieldLight {
                    value: "DelayBeforeAcceptance".to_string(),
                },
                value_bytes: FieldLight {
                    value: Some(vec![49, 0, 48, 0, 48, 0, 48, 0, 0, 0]),
                },
                slack: FieldLight {
                    value: vec![0, 0, 0],
                },
            })),
            data_type: CellKeyValueDataTypes::REG_SZ,
            flags: CellKeyValueFlags::VALUE_COMP_NAME_ASCII,
            data_offsets_absolute: vec![117708],
            logs: Logs::default(),
            versions: Vec::new(),
            cell_state: CellState::Allocated,
            hash: Some(hash_array.into()),
            sequence_num: None,
            updated_by_sequence_num: None,
        };
        assert_eq!(Some(expected), val);

        parser.state.get_full_field_info = true;
        let key = ParserIterator::new(&parser)
            .with_filter(filter)
            .iter()
            .next()
            .unwrap();
        let val = key.get_value("delayBeforeAcceptance");
        let expected = CellKeyValue {
            file_offset_absolute: 117656,
            detail: CellKeyValueDetailEnum::Full(Box::new(CellKeyValueDetailFull {
                size: FieldFull {
                    value: -48,
                    offset: 0,
                    len: 4,
                },
                signature: FieldFull {
                    value: "vk".to_string(),
                    offset: 4,
                    len: 2,
                },
                value_name_size: FieldFull {
                    value: 21,
                    offset: 6,
                    len: 2,
                },
                data_size_raw: FieldFull {
                    value: 10,
                    offset: 8,
                    len: 4,
                },
                data_offset_relative: FieldFull {
                    value: 113608,
                    offset: 12,
                    len: 4,
                },
                data_type_raw: FieldFull {
                    value: 1,
                    offset: 16,
                    len: 4,
                },
                flags_raw: FieldFull {
                    value: 1,
                    offset: 20,
                    len: 2,
                },
                padding: FieldFull {
                    value: 0,
                    offset: 22,
                    len: 2,
                },
                value_name: FieldFull {
                    value: "DelayBeforeAcceptance".to_string(),
                    offset: 24,
                    len: 21,
                },
                slack: FieldFull {
                    value: vec![0, 0, 0],
                    offset: 45,
                    len: 3,
                },
                value_bytes: FieldFull {
                    value: Some(vec![49, 0, 48, 0, 48, 0, 48, 0, 0, 0]),
                    offset: 117656,
                    len: 10,
                },
            })),
            data_type: CellKeyValueDataTypes::REG_SZ,
            flags: CellKeyValueFlags::VALUE_COMP_NAME_ASCII,
            data_offsets_absolute: vec![117708],
            logs: Logs::default(),
            versions: Vec::new(),
            cell_state: CellState::Allocated,
            hash: Some(hash_array.into()),
            sequence_num: None,
            updated_by_sequence_num: None,
        };
        assert_eq!(Some(expected), val);
        Ok(())
    }

    #[test]
    fn test_parse_cell_key_node() {
        let buffer = [
            0x70, 0xFF, 0xFF, 0xFF, 0x6E, 0x6B, 0x2C, 0x00, 0x99, 0x66, 0xDF, 0x7A, 0x32, 0x4A,
            0xD0, 0x01, 0x02, 0x00, 0x00, 0x00, 0x20, 0x08, 0x00, 0x00, 0x0A, 0x00, 0x00, 0x00,
            0x01, 0x00, 0x00, 0x00, 0x80, 0x07, 0x00, 0x00, 0x68, 0x02, 0x00, 0x80, 0x00, 0x00,
            0x00, 0x00, 0xFF, 0xFF, 0xFF, 0xFF, 0x50, 0x22, 0x02, 0x00, 0xFF, 0xFF, 0xFF, 0xFF,
            0x28, 0x00, 0x00, 0x00, 0x00, 0x00, 0x00, 0x00, 0x00, 0x00, 0x00, 0x00, 0x00, 0x00,
            0x00, 0x00, 0x44, 0x00, 0x43, 0x00, 0x39, 0x00, 0x00, 0x00, 0x43, 0x73, 0x69, 0x54,
            0x6F, 0x6F, 0x6C, 0x2D, 0x43, 0x72, 0x65, 0x61, 0x74, 0x65, 0x48, 0x69, 0x76, 0x65,
            0x2D, 0x7B, 0x30, 0x30, 0x30, 0x30, 0x30, 0x30, 0x30, 0x30, 0x2D, 0x30, 0x30, 0x30,
            0x30, 0x2D, 0x30, 0x30, 0x30, 0x30, 0x2D, 0x30, 0x30, 0x30, 0x30, 0x2D, 0x30, 0x30,
            0x30, 0x30, 0x30, 0x30, 0x30, 0x30, 0x30, 0x30, 0x30, 0x30, 0x7D, 0x00, 0x63, 0x00,
            0x6F, 0x00, 0x6D, 0x00,
        ];
        let file_info = FileInfo {
            hbin_offset_absolute: 4096,
            buffer: buffer.to_vec(),
        };
        let mut state = State::default();
        let (_, key_node) =
            CellKeyNode::from_bytes(&mut state, &file_info.buffer[0..], 0, "", None).unwrap();
        let hash_array: [u8; blake3::OUT_LEN] = [
            0xfa, 0x8e, 0x6e, 0xc3, 0xf0, 0xa9, 0xbf, 0xf5, 0xbb, 0x82, 0x82, 0x0a, 0x44, 0xcb,
            0x07, 0x75, 0x01, 0x6f, 0x64, 0x8b, 0x07, 0x00, 0xe4, 0x62, 0xab, 0x3e, 0x0a, 0xcb,
            0x18, 0x12, 0x85, 0xf7,
        ];

        let expected_light_output = CellKeyNode {
            detail: CellKeyNodeDetailEnum::Light(Box::new(CellKeyNodeDetailLight {
                size: FieldLight { value: -144 },
                signature: FieldLight {
                    value: "nk".to_string(),
                },
                access_flag_bits: FieldLight { value: 2 },
                key_node_flag_bits: FieldLight { value: 44 },
                parent_key_offset_relative: FieldLight { value: 2080 },
                last_key_written_date_and_time: FieldLight {
                    value: 130685969864025753,
                },
                number_of_sub_keys: FieldLight { value: 10 },
                number_of_key_values: FieldLight { value: 0 },
                number_of_volatile_sub_keys: FieldLight { value: 1 },
                sub_keys_list_offset_relative: FieldLight { value: 1920 },
                volatile_sub_keys_list_offset_relative: FieldLight { value: -2147483032 },
                key_values_list_offset_relative: FieldLight { value: -1 },
                security_key_offset_relative: FieldLight { value: 139856 },
                class_name_offset_relative: FieldLight { value: -1 },
                largest_sub_key_name_size: FieldLight { value: 40 },
                largest_sub_key_class_name_size: FieldLight { value: 0 },
                largest_value_name_size: FieldLight { value: 0 },
                largest_value_data_size: FieldLight { value: 0 },
                work_var: FieldLight { value: 4390980 },
                key_name_size: FieldLight { value: 57 },
                class_name_size: FieldLight { value: 0 },
                slack: FieldLight {
                    value: vec![0, 99, 0, 111, 0, 109, 0],
                },
            })),
            file_offset_absolute: 0,
            key_name: "CsiTool-CreateHive-{00000000-0000-0000-0000-000000000000}".to_string(),
            path: String::from("\\CsiTool-CreateHive-{00000000-0000-0000-0000-000000000000}"),
            cell_state: CellState::Allocated,
            sub_values: Vec::new(),
            logs: Logs::default(),
            cell_sub_key_offsets_absolute: Vec::new(),
            iteration_state: CellKeyNodeIteration {
                to_return: 0,
                track_returned: 0,
                filter_state: None,
                sub_keys_iter_index: 0,
            },
            versions: Vec::new(),
            deleted_keys: Vec::new(),
            hash: Some(hash_array.into()),
            sequence_num: None,
            updated_by_sequence_num: None,
        };
        assert_eq!(expected_light_output, key_node);

        state.get_full_field_info = true;
        let (_, key_node) =
            CellKeyNode::from_bytes(&mut state, &file_info.buffer[0..], 0, "", None).unwrap();
        let expected_full_output = CellKeyNode {
            detail: CellKeyNodeDetailEnum::Full(Box::new(CellKeyNodeDetailFull {
                size: FieldFull {
                    value: -144,
                    offset: 0,
                    len: 4,
                },
                signature: FieldFull {
                    value: "nk".to_string(),
                    offset: 4,
                    len: 2,
                },
                access_flag_bits: FieldFull {
                    value: 2,
                    offset: 16,
                    len: 4,
                },
                key_node_flag_bits: FieldFull {
                    value: 44,
                    offset: 6,
                    len: 2,
                },
                parent_key_offset_relative: FieldFull {
                    value: 2080,
                    offset: 20,
                    len: 4,
                },
                last_key_written_date_and_time: FieldFull {
                    value: 130685969864025753,
                    offset: 8,
                    len: 8,
                },
                number_of_sub_keys: FieldFull {
                    value: 10,
                    offset: 24,
                    len: 4,
                },
                number_of_key_values: FieldFull {
                    value: 0,
                    offset: 40,
                    len: 4,
                },
                number_of_volatile_sub_keys: FieldFull {
                    value: 1,
                    offset: 28,
                    len: 4,
                },
                sub_keys_list_offset_relative: FieldFull {
                    value: 1920,
                    offset: 32,
                    len: 4,
                },
                volatile_sub_keys_list_offset_relative: FieldFull {
                    value: -2147483032,
                    offset: 36,
                    len: 4,
                },
                key_values_list_offset_relative: FieldFull {
                    value: -1,
                    offset: 44,
                    len: 4,
                },
                security_key_offset_relative: FieldFull {
                    value: 139856,
                    offset: 48,
                    len: 4,
                },
                class_name_offset_relative: FieldFull {
                    value: -1,
                    offset: 52,
                    len: 4,
                },
                largest_sub_key_name_size: FieldFull {
                    value: 40,
                    offset: 56,
                    len: 4,
                },
                largest_sub_key_class_name_size: FieldFull {
                    value: 0,
                    offset: 60,
                    len: 4,
                },
                largest_value_name_size: FieldFull {
                    value: 0,
                    offset: 64,
                    len: 4,
                },
                largest_value_data_size: FieldFull {
                    value: 0,
                    offset: 68,
                    len: 4,
                },
                work_var: FieldFull {
                    value: 4390980,
                    offset: 72,
                    len: 4,
                },
                key_name_size: FieldFull {
                    value: 57,
                    offset: 76,
                    len: 2,
                },
                class_name_size: FieldFull {
                    value: 0,
                    offset: 78,
                    len: 2,
                },
                slack: FieldFull {
                    value: vec![0, 99, 0, 111, 0, 109, 0],
                    offset: 137,
                    len: 7,
                },
            })),
            file_offset_absolute: 0,
            key_name: "CsiTool-CreateHive-{00000000-0000-0000-0000-000000000000}".to_string(),
            path: String::from("\\CsiTool-CreateHive-{00000000-0000-0000-0000-000000000000}"),
            cell_state: CellState::Allocated,
            sub_values: Vec::new(),
            logs: Logs::default(),
            cell_sub_key_offsets_absolute: Vec::new(),
            iteration_state: CellKeyNodeIteration {
                to_return: 0,
                track_returned: 0,
                filter_state: None,
                sub_keys_iter_index: 0,
            },
            versions: Vec::new(),
            deleted_keys: Vec::new(),
            hash: Some(hash_array.into()),
            sequence_num: None,
            updated_by_sequence_num: None,
        };
        assert_eq!(expected_full_output, key_node);

        let mut logs = Logs::default();
        assert_eq!(
            KeyNodeFlags::KEY_HIVE_ENTRY
                | KeyNodeFlags::KEY_NO_DELETE
                | KeyNodeFlags::KEY_COMP_NAME,
            key_node.key_node_flags(&mut logs)
        );
        assert_eq!(
            AccessFlags::ACCESSED_AFTER_INIT,
            key_node.access_flags(&mut logs)
        );

        let ret = CellKeyNode::from_bytes(&mut state, &file_info.buffer[0..10], 0, "", None);
        let remaining = &file_info.buffer[4..10];
        let expected_error = Err(nom::Err::Error(nom::error::Error {
            input: remaining,
            code: ErrorKind::Eof,
        }));
        assert_eq!(expected_error, ret);
    }

    #[test]
    fn test_get_pretty_path() {
        let key_node = CellKeyNode {
            path: String::from("\\Root\\folder1\\folder2"),
            ..Default::default()
        };
        assert_eq!("folder1\\folder2", key_node.get_pretty_path());
    }
}<|MERGE_RESOLUTION|>--- conflicted
+++ resolved
@@ -13,7 +13,7 @@
  * See the License for the specific language governing permissions and
  * limitations under the License.
  */
-use nom::Parser as NomParser;
+
 use crate::cell::{Cell, CellState};
 use crate::cell_key_security;
 use crate::cell_key_value::CellKeyValue;
@@ -506,12 +506,7 @@
                     SubKeyListLh::from_bytes(),
                     SubKeyListLi::from_bytes(),
                 ))
-<<<<<<< HEAD
-                    .parse(slice)?; // nom 7+ requires `.parse()`
-
-=======
-                .parse(slice)?;
->>>>>>> 61b2d3dc
+                .parse(slice)?; // nom 7+ requires `.parse()`
                 Ok(cell_sub_key_list.get_offset_list(file_info.hbin_offset_absolute as u32))
             }
         }
